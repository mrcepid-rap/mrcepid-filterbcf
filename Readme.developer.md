--- conflicted
+++ resolved
@@ -1,45 +1,3 @@
 # mrcepid-filterbcf Developer Readme
 
-<<<<<<< HEAD
-<!--
-TODO: Please edit this Readme.developer.md file to include information
-for developers or advanced users, for example:
-
-* Information about app internals and implementation details
-* How to report bugs or contribute to development
--->
-
-## Testing
-
-Note for development: for some unit tests the test data might be living on GCloud (if it's very large).
-If you would like to gain access, please contact Eugene Gardner.
-If you already have access to GCloud, run this command in the `/test_data/` directory:
-
-```
-gcloud storage rsync gs://iiuk-human-genetics/Syris/test_data/filterbcf .
-```
-
-## Running this app with additional computational resources
-
-This app has the following entry points:
-
-* main
-
-When running this app, you can override the instance type to be used by
-providing the ``systemRequirements`` field to ```/applet-XXXX/run``` or
-```/app-XXXX/run```, as follows:
-
-    {
-      systemRequirements: {
-        "main": {"instanceType": "mem2_hdd2_x2"}
-      },
-      [...]
-    }
-
-See <a
-href="https://documentation.dnanexus.com/developer/api/running-analyses/io-and-run-specifications#run-specification">Run
-Specification</a> in the API documentation for more information about the
-available instance types.
-=======
-TODO
->>>>>>> f82c6d10
+TODO