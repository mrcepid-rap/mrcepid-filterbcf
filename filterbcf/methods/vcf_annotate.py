--- conflicted
+++ resolved
@@ -1,20 +1,15 @@
 import csv
 import gzip
 import itertools
+
+from typing import TypedDict, Tuple, List
 from pathlib import Path
-from typing import TypedDict, Tuple, List
-
-<<<<<<< HEAD
-from general_utilities.association_resources import generate_linked_dx_file, bgzip_and_tabix, replace_multi_suffix
-=======
+
 from filterbcf.methods.ingest_data import AdditionalAnnotation
 from general_utilities.association_resources import generate_linked_dx_file, bgzip_and_tabix, replace_multi_suffix, \
     check_gzipped
->>>>>>> f82c6d10
 from general_utilities.job_management.command_executor import CommandExecutor
 from general_utilities.mrc_logger import MRCLogger
-
-from filterbcf.methods.ingest_data import AdditionalAnnotation
 
 
 class VCFAnnotate:
@@ -136,10 +131,9 @@
         # "gnomad_maf", "REVEL" "SIFT", "PolyPhen", "LoF"
         # rec['gnomad_maf'] = rec['gnomad_maf'] if rec['gnomad_maf'] != '.' else '0' # Sites w/o gnomAD don't exist in gnomAD so a MAF of 0 seems appropriate
         # rec['REVEL'] = rec['REVEL'] if rec['REVEL'] != '.' else 'NaN' # NaN is default VCF spec for missing floats
-        rec['SIFT'] = rec['SIFT'] if rec['SIFT'] != '.' else 'NA'  # NA is default VCF spec for missing strings
-        rec['POLYPHEN'] = rec['POLYPHEN'] if rec[
-                                                 'POLYPHEN'] != '.' else 'NA'  # NA is default VCF spec for missing strings
-        rec['LOFTEE'] = rec['LOFTEE'] if rec['LOFTEE'] != '.' else 'NA'  # NA is default VCF spec for missing strings
+        rec['SIFT'] = rec['SIFT'] if rec['SIFT'] != '.' else 'NA' # NA is default VCF spec for missing strings
+        rec['POLYPHEN'] = rec['POLYPHEN'] if rec['POLYPHEN'] != '.' else 'NA' # NA is default VCF spec for missing strings
+        rec['LOFTEE'] = rec['LOFTEE'] if rec['LOFTEE'] != '.' else 'NA' # NA is default VCF spec for missing strings
         rec['AA'] = rec['AA'] if rec['AA'] != '.' else 'NA'  # NA is default VCF spec for missing strings
         rec['AApos'] = rec['AApos'] if rec['AApos'] != '.' else 'NA'  # NA is default VCF spec for missing strings
 
@@ -224,60 +218,6 @@
 
         return output_vcf
 
-<<<<<<< HEAD
-    def _run_cadd(self, cadd_vcf: Path) -> AdditionalAnnotation:
-        """This method runs CADD on provided variants. It DOES NOT add the annotations to the VCF.
-
-        After this method is called, the AdditionalAnnotation is then provided to :func:`_add_additional_annotation` to
-        add scores to the VCF with bcftools annotate.
-
-        :param cadd_vcf: The VCF file in a CADD-friendly format
-        :return: An AdditionalAnnotation object containing the CADD annotation information
-        """
-
-        # Run CADD on the sites file from generate_sites_files():
-        cadd_tsv = Path(f'{self.vcfprefix}.cadd.tsv')
-        cmd = f'CADD-scripts/CADD.sh -c 4 -g GRCh38 ' \
-              f'-o /test/{cadd_tsv} ' \
-              f'/test/{cadd_vcf}'
-
-        self._cadd_executor.run_cmd_on_docker(cmd)
-
-        # Add chr back so BCFtools can understand for reannotation, simplify the output, and then bgzip and tabix
-        # index
-        cadd_chr = Path(f'{self.vcfprefix}.cadd.chr.tsv')
-        with gzip.open(cadd_tsv, 'rt') as cadd_reader, \
-                cadd_chr.open('w') as cadd_out:
-
-            cadd_csv = csv.DictWriter(cadd_out, delimiter='\t', fieldnames=['#CHROM', 'POS', 'REF', 'ALT', 'CADD'])
-            cadd_csv.writeheader()
-
-            for line in cadd_reader:
-                data = line.rstrip().split('\t')
-                if data[0].startswith('#'):
-                    continue
-                cadd_csv.writerow({'#CHROM': f'chr{data[0]}',
-                                   'POS': data[1],
-                                   'REF': data[2],
-                                   'ALT': data[3],
-                                   'CADD': data[5]})
-
-        cadd_gz, cadd_idx = bgzip_and_tabix(cadd_chr, end_row=2, comment_char='"#"')
-
-        cadd_annotation: AdditionalAnnotation = {'annotation_name': 'CADD',
-                                                 'file': cadd_gz,
-                                                 'index': cadd_idx,
-                                                 'header_file': Path('cadd.header.txt'),
-                                                 'symbol_mode': None}
-
-        # Remove CADD intermediate files to save space
-        cadd_vcf.unlink()
-        cadd_tsv.unlink()
-
-        return cadd_annotation
-
-=======
->>>>>>> f82c6d10
     def _add_additional_annotation(self, input_tsv, annotation: AdditionalAnnotation) -> Tuple[Path, str]:
         """This method will take a tab-delimited, tabix-indexed .tsv file with a single annotation, and add it to the
         end of the provided annotations tsv while matching on gene SYMBOL.
@@ -308,7 +248,7 @@
         # to the same region as the vcf to see if I can reduce memory requirements.
         sliced_tsv = replace_multi_suffix(annotation["file"], f'.{self.vcfprefix}.sliced.tsv')
         cmd = f'tabix --threads 4 -h /test/{annotation["file"]} ' \
-              f'"{self.chunk_chrom}:{self.chunk_start - 1}-{self.chunk_end}" > {sliced_tsv}'  # -1 due to 0-based idx
+              f'"{self.chunk_chrom}:{self.chunk_start - 1}-{self.chunk_end}" > {sliced_tsv}' # -1 due to 0-based idx
         self._cmd_executor.run_cmd_on_docker(cmd)
 
         sliced_bgzip, _ = bgzip_and_tabix(sliced_tsv, comment_char='"#"', end_row=2)
@@ -393,7 +333,7 @@
         # Define files:
         annote_file = Path(f'{self.vcfprefix}.vep.tsv')
 
-        with raw_vep.open('r') as annote_reader, \
+        with raw_vep.open('r') as annote_reader,\
                 annote_file.open('w') as annote_writer:
 
             reader_csv = csv.DictReader(annote_reader, delimiter='\t', fieldnames=reader_header, quoting=csv.QUOTE_NONE)
@@ -423,8 +363,8 @@
                 # Set a unique record ID
                 current_rec_name = f'{rec["CHROM"]}_{rec["POS"]}_{rec["REF"]}_{rec["ALT"]}'
 
-                if current_rec_name != held_rec_name:  # If ID is not the same, write currently held record and reset (steps 3 - 4)
-                    if held_rec_name != None:  # Obviously, don't print if going through the first rec since there is no stored INFO yet
+                if current_rec_name != held_rec_name: # If ID is not the same, write currently held record and reset (steps 3 - 4)
+                    if held_rec_name != None: # Obviously, don't print if going through the first rec since there is no stored INFO yet
                         # Write the record with the most severe consequence (step 3)
                         held_rec = self._final_process_record(held_rec, held_severity_score, annotation_names)
                         writer_csv.writerow(held_rec)
